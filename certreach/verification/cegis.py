--- conflicted
+++ resolved
@@ -43,15 +43,12 @@
         self.min_epsilon = args.min_epsilon
         self.pruning_percentage = getattr(args, 'pruning_percentage', 0.25)  # Default threshold if not specified
         self.prune_after_initial = getattr(args, 'prune_after_initial', True)  # Whether to prune after initial training
-<<<<<<< HEAD
         self.verifier = getattr(args, 'verifier', SMTVerifier())
 
-=======
         self.initial_lr = args.lr
         self.fine_tune_lr = args.lr * 0.1  # Lower learning rate for fine-tuning
         self.fine_tune_epochs = args.num_epochs // 4  # Fewer epochs for fine-tuning
                 
->>>>>>> 71ea7723
         # Initialize dataset if not already existing
         self.dataset = ReachabilityDataset(
             batch_size=args.batch_size,
@@ -155,11 +152,7 @@
                 verification_time=timing_info['verification_time']
             ))
             
-<<<<<<< HEAD
             if success:
-=======
-            if verification_result["result"] == "HJB Equation Satisfied":
->>>>>>> 71ea7723
                 # Verification succeeded, try smaller epsilon
                 with torch.no_grad():  # No gradients needed for model state saving
                     if self.current_epsilon < self.best_epsilon:
@@ -180,24 +173,13 @@
                     self.args.epsilon = self.current_epsilon
             else:
                 # Train on counterexample
-<<<<<<< HEAD
-=======
                 self.current_epsilon *= 1.05  # Increase epsilon by 5%
-
-                # Convert dictionary counterexample to tensor format
-                ce_list = []
-                for key in sorted(verification_result["counterexample"].keys()):
-                    interval = verification_result["counterexample"][key]
-                    # Take midpoint of interval as the counterexample point
-                    ce_list.append((interval[0] + interval[1]) / 2)
-                counterexample = torch.tensor(ce_list, device=self.device)
 
                 # Create a subdirectory for this counterexample iteration inside the checkpoint directory
                 counter_dir = os.path.join(base_dir, f"iteration_{iteration_count+1}")
                 os.makedirs(counter_dir, exist_ok=True)
                 self.example.root_path = counter_dir
                 logger.info(f"Created new iteration directory: {counter_dir}")
->>>>>>> 71ea7723
 
                 train_start = time.time()
                 self.dataset.add_counterexample(counterexample)
