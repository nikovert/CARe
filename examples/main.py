--- conflicted
+++ resolved
@@ -35,11 +35,7 @@
                   help='Number of epochs between model checkpoints')
 
     # Model Settings
-<<<<<<< HEAD
-    p.add_argument('--model_type', type=str, default='gelu', choices=['sine', 'relu', 'gelu'],
-=======
     p.add_argument('--model_type', type=str, default='sine', choices=['sine', 'relu'],
->>>>>>> 71ea7723
                   help='Activation function for the neural network')
     p.add_argument('--model_mode', type=str, default='mlp', choices=['mlp'],
                   help='Type of neural network architecture')
